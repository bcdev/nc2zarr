--- conflicted
+++ resolved
@@ -194,7 +194,6 @@
     return dataset
 
 
-<<<<<<< HEAD
 def new_append_test_datasets(dates1: List[str], dates2: List[str]) \
         -> (xr.Dataset, xr.Dataset):
     return xr.Dataset(
@@ -207,10 +206,10 @@
         coords={"t": np.array(dates2, dtype="datetime64"),
                 "x": np.array([0, 1, 2]), "y": np.array([0, 1, 2]),
                 })
-=======
+
+
 def delete_path(path, ignore_errors=False):
     if os.path.isdir(path):
         shutil.rmtree(path, ignore_errors=ignore_errors)
     elif os.path.exists(path):
-        os.remove(path)
->>>>>>> 0bf8ccb5
+        os.remove(path)