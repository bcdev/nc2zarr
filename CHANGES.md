--- conflicted
+++ resolved
@@ -2,16 +2,17 @@
 
 ### Version 1.1.0 (in development)
 
-<<<<<<< HEAD
+* Fixed a problem when `input/sort_by` was `"name"` and one of `input/paths` 
+  ended with "/". In these cases sorting did not work. (#29)
+
+* Fixed problem where appending unnecessarily required a coordinate 
+  variable (#27)
+
 * Added some basic batch utilities that help spawning multiple concurrent
   nc2zarr jobs, see new module `nc2zarr.batch`. (#19)    
   
 * Local input and output paths may now include tilde '~' which will expand 
   to the current user's home. (#26)
-=======
-* Fixed a problem when `input/sort_by` was `"name"` and one of `input/paths` 
-  ended with "/". In these cases sorting did not work. (#29)
->>>>>>> b1fa47c1
 
 * Fixed problem where appending unnecessarily required a coordinate 
   variable (#27)
