## nc2zarr Change History

### Version 1.1.2 (in development)

<<<<<<< HEAD
* Introduce the new output parameter `append_mode` to select behaviour
  when appending new data which overlaps in the append dimension with the
  existing data.
=======
* Adjusted the built-in pre-processing to handle more cases: 
  Bounds dimensions of concatenation coordinates are extended by their
  dimension and transformed to variables if necessary.
>>>>>>> 0bf8ccb5

* Whether to adjust output metadata (global attributes) after the last 
  write/append can now be forced by the new `output.adjust_metadata` 
  setting whose default is `false`. If set to `true`, this will adjust 
  the following metadata attributes:
  - "history"
  - "source"
  - "time_coverage_start"
  - "time_coverage_end" 
    
  In addition, extra metadata (global attributes) can now be added 
  after the last write/append using the new setting
  `output.metadata` whose value is a mapping from attribute 
  names to values. 
  
  The above functionality is also reflected in two new CLI options
  `--adjust-metadata` and `--finalize-only`. In combination, they
  can be used to later adjust metadata in already existing Zarr 
  datasets. (#20, #34)
  
* Fixed a problem that avoided appending datasets that contained variables
  with `dtype = "|S1"` (ESA SST CCI). Such variables are written initially, 
  but then no longer appended at all given that they do not contain the 
  dimension along we append. Otherwise `nc2zarr` will still fail. (#38) 

* Fixed a severe problem where data was "encoded" twice before 
  being appended to existing data. The bug became apparent
  with `input.decode_cf = false` (the default) and for variables
  that defined a `scale_factor` and/or `add_offset` encoding
  attribute. (#35)
  
* Added a CLI tool `nc2zarr-batch`. 

### Version 1.1.1

* Fix an incompatibility with version 8 of the click library which
  was causing command-line parsing errors.

### Version 1.1.0

* Ensure attributes are maintained when missing dimensions are added to 
  concatenation dimension variable. (#32) 

* Added some basic batch utilities that help spawning multiple concurrent
  nc2zarr jobs, see new module `nc2zarr.batch`. (#19)    
  
* Local input and output paths may now include tilde '~' which will expand 
  to the current user's home, and '~username' for the home directory
  of a specified user. (#26)

* Fixed a problem when `input/sort_by` was `"name"` and one of `input/paths` 
  ended with "/". In these cases sorting did not work. (#29)

* Fixed problem where appending unnecessarily required a coordinate 
  variable (#27)

* Input path that were no wildcards have been ignored if the input path did 
  not exist. Now an error is raised in such cases. (#25)
  
* Fixed exception `TypeError: 'int' object is not iterable`
  raised with some `process/rechunk` configurations. (#23)

* You can now provide your Python code for customization 
  of the datasets read and written. (#16)
  - `input/custom_preprocessor: "module:function"` is called on 
    each input after optional variable selection.
  - `process/custom_processor: "module:function"` is called after 
    optional renaming and before optional rechunking.
  - `output/custom_postprocessor: "module:function"` is called before 
    the final dataset is written. (#21)

  All three functions are expected to receive an `xarray.Dataset` object
  as only argument and return the same or modified `xarray.Dataset` object.
  Note: to let Python import `"module"` that is not a user package,
  you can extend the `PYTHONPATH` environment variable before
  calling `nc2zarr`:
    ```
    export PYTHONPATH=${PYTHONPATH}:path/to/my/modules
    nc2zarr ...
    ``` 

* Add more example configurations and scripts.

### Version 1.0.0 (26.02.2021)

* Fixed some issues with Zarr (re-)chunking given by process parameter
  `process/rechunk`: 
  - Fix: New chunking can now overlap multiple chunks in input 
    (Dask chunks). (#12)
  - Introduced new chunk size value `"input"` which forces using chunk sizes 
    from input. (#12)
  - Fixed problems that occurred when using the `process/rechunk` 
    configuration
    + if a dimension was not configured at all;
    + if the dataset contained 0-dimension variables, which is 
      typical for variables used to describe the spatial reference system, 
      e.g. `crs`.
      
    In these cases the error message from Zarr was
    `AssertionError: We should never get here."`. (#14)

* Introduced new input parameter `prefetch_chunks`. (#10) 

* Add an AppVeyor CI configuration file.

* Add the `--sort-by` command-line option.

* Add example configuration files for the following datasets:
  - `C_GLS_LWQ300_GLOBE_OLCI_V1`
  - `OCEANCOLOUR_BAL_CHL_L3_NRT_OBSERVATIONS_009_049`
  - `OCEANCOLOUR_BS_CHL_L4_NRT_OBSERVATIONS_009_045`
  - `OCEANCOLOUR_MED_CHL_L4_NRT_OBSERVATIONS_009_041`

* Add demo Jupyter notebooks which open and plot converted data from object
  storage.

### Version 0.1.0 (08.01.2021)

Initial version. <|MERGE_RESOLUTION|>--- conflicted
+++ resolved
@@ -2,15 +2,13 @@
 
 ### Version 1.1.2 (in development)
 
-<<<<<<< HEAD
 * Introduce the new output parameter `append_mode` to select behaviour
   when appending new data which overlaps in the append dimension with the
   existing data.
-=======
+
 * Adjusted the built-in pre-processing to handle more cases: 
   Bounds dimensions of concatenation coordinates are extended by their
   dimension and transformed to variables if necessary.
->>>>>>> 0bf8ccb5
 
 * Whether to adjust output metadata (global attributes) after the last 
   write/append can now be forced by the new `output.adjust_metadata` 
