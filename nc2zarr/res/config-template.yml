--- conflicted
+++ resolved
@@ -59,11 +59,7 @@
     - <var_name_1>
     - <var_name_2>
 
-<<<<<<< HEAD
-  # An optional, custom preprocessor.
-=======
   # An optional custom preprocessor.
->>>>>>> a89ae275
   # Called after variable selection.
   custom_preprocessor: <module>:<function>
 
@@ -103,11 +99,7 @@
     <var_name>: <new_var_name>
     <var_name>: <new_var_name>
 
-<<<<<<< HEAD
-  # An optional, custom processor.
-=======
   # An optional custom processor.
->>>>>>> a89ae275
   # Called after variable renaming and before rechunking.
   custom_processor: <module>:<function>
 
@@ -144,11 +136,7 @@
   # Otherwise it may be any local FS directory path.
   path: <output_path>
 
-<<<<<<< HEAD
-  # An optional, custom post-processor.
-=======
   # An optional custom post-processor.
->>>>>>> a89ae275
   # Called before the data is written.
   custom_postprocessor: <module>:<function>
 
